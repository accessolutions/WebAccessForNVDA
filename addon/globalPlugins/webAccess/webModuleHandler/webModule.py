# globalPlugins/webAccess/webModuleHandler/webModule.py
# -*- coding: utf-8 -*-

# This file is part of Web Access for NVDA.
# Copyright (C) 2015-2024 Accessolutions (http://accessolutions.fr)
#
# This program is free software: you can redistribute it and/or modify
# it under the terms of the GNU General Public License as published by
# the Free Software Foundation, either version 3 of the License, or
# (at your option) any later version.
#
# This program is distributed in the hope that it will be useful,
# but WITHOUT ANY WARRANTY; without even the implied warranty of
# MERCHANTABILITY or FITNESS FOR A PARTICULAR PURPOSE.  See the
# GNU General Public License for more details.
#
# You should have received a copy of the GNU General Public License
# along with this program.  If not, see <http://www.gnu.org/licenses/>.
#
# See the file COPYING.txt at the root of this distribution for more details.


<<<<<<< HEAD
__version__ = "2024.08.20"
__authors__ = (
	"Yannick Plassiard <yan@mistigri.org>",
	"Frédéric Brugnot <f.brugnot@accessolutions.fr>",
	"Julien Cochuyt <j.cochuyt@accessolutions.fr>",
	"André-Abush Clause <a.clause@accessolutions.fr>",
	"Gatien Bouyssou <gatien.bouyssou@francetravail.fr>",
=======
__version__ = "2024.07.22"
__author__ = (
	"Yannick Plassiard <yan@mistigri.org>, "
	"Frédéric Brugnot <f.brugnot@accessolutions.fr>, "
	"Julien Cochuyt <j.cochuyt@accessolutions.fr>"
>>>>>>> 6c75ef61
)


from collections import OrderedDict
import datetime
import json
import os

import addonHandler
addonHandler.initTranslation()
import api
import baseObject
import braille
import config
import controlTypes
import globalVars
from logHandler import log
import scriptHandler
import speech
import ui
from ..lib.markdown2 import markdown
from ..lib.packaging import version
from ..webAppLib import playWebAppSound
from .. import ruleHandler

class InvalidApiVersion(version.InvalidVersion):
	pass


class WebModuleDataLayer(baseObject.AutoPropertyObject):

	def __init__(self, name, data, storeRef, rulesOnly=False, readOnly=None):
		self.name = name
		self.data = data
		self.storeRef = storeRef
		self.rulesOnly = rulesOnly
		if readOnly is not None:
			self.readOnly = readOnly
		self.dirty = False

	def __repr__(self):
		return "<WebModuleDataLayer (name={!r}, storeRef={!r}, rulesOnly={!r}".format(
			self.name, self.storeRef, self.rulesOnly
		)

	def _get_readOnly(self):
		storeRef = self.storeRef
		if storeRef is not None:
			if not (isinstance(storeRef, tuple) and len(storeRef) > 1):
				log.error("Unhandled storeRef format: {!r}".format(storeRef))
				return False
			storeName = self.storeRef[0]
			if storeName == "userConfig":
				if config.conf["webAccess"]["disableUserConfig"]:
					return True
			elif storeName == "scratchpad":
				if not config.conf["webAccess"]["devMode"]:
					return True
			elif storeName == "addons":
				if not (
					config.conf["webAccess"]["devMode"]
					and config.conf["webAccess"]["writeInAddons"]
				):
					return True
		return False


class WebModule(baseObject.ScriptableObject):

	API_VERSION = version.parse("0.5")

	FORMAT_VERSION_STR = "0.9-dev"
	FORMAT_VERSION = version.parse(FORMAT_VERSION_STR)

	def __init__(self):
		super().__init__()
		self.layers = []  # List of `WebModuleDataLayer` instances
		self.activePageTitle = None
		self.activePageIdentifier = None
		self.ruleManager = ruleHandler.RuleManager(self)

	def __repr__(self):
		return "WebModule {name}".format(
			name=self.name if self.name is not None else "<noName>"
		)

	def _get_help(self):
		return self._getLayeredProperty("help")

	def _set_help(self, value):
		self._setLayeredProperty("help", value)

	def _get_name(self):
		return self._getLayeredProperty("name")

	def _set_name(self, value):
		self._setLayeredProperty("name", value)

	_cache_pageTitle = False

	def _get_pageTitle(self):
		title = self.activePageTitle
		if not title:
			try:
				title = self.ruleManager.getPageTitle()
			except Exception:
				log.exception(
					'Error while retrieving page title'
					' in WebModule "{}"'.format(
						self.name
					)
				)
		if not title:
			title = api.getForegroundObject().name
		return title

	def _get_url(self):
		return self._getLayeredProperty("url")

	def _set_url(self, value):
		self._setLayeredProperty("url", value)

	def _get_windowTitle(self):
		return self._getLayeredProperty("windowTitle")

	def _set_windowTitle(self, value):
		self._setLayeredProperty("windowTitle", value)

	def chooseNVDAObjectOverlayClasses(self, obj, clsList):
		"""
		Choose NVDAObject overlay classes for a given NVDAObject.

		This works in a similar manner as the methods with the same name in
		AppModule and GlobalPlugin but comes into play much later: It is
		called only when the TreeInterceptor is set on the NVDAObject. Hence,
		if removing a class from the list, beware its earlier presence might
		have had side effects.

		Also, this method should return:
		 - A sequence of the newly classes for which the method
		   `initOverlayClass` should be called once the object is mutated.
		 - `True`, if the object should be mutated but no method should
		   be called.
		 - Any negative value, if the object should not be mutated at all.
		"""
		return False

	def createRule(self, data):
		return ruleHandler.Rule(self.ruleManager, data)

	def dump(self, layerName):
		layer = self.getLayer(layerName, raiseIfMissing=True)
		data = layer.data
		data["formatVersion"] = self.FORMAT_VERSION_STR
		data["Rules"] = self.ruleManager.dump(layerName)
		return layer

	def isReadOnly(self):
		try:
			return not bool(self._getWritableLayer())
		except LookupError:
			return True

	def load(self, layerName, index=None, data=None, storeRef=None, rulesOnly=False, readOnly=None):
		for candidateIndex, layer in enumerate(self.layers):
			if layer.name == layerName:
				self.unload(layerName)
				if index is None:
					index = candidateIndex
		if data is not None:
			from .dataRecovery import recover
			recover(data)
			layer = WebModuleDataLayer(layerName, data, storeRef, rulesOnly=rulesOnly)
		elif storeRef is not None:
			from . import store
			layer = store.getData(storeRef)
			layer.name = layerName
			layer.rulesOnly = rulesOnly
			data = layer.data
			from .dataRecovery import recover
			recover(data)
		else:
			data = OrderedDict({"WebModule": OrderedDict()})
			data["WebModule"] = OrderedDict()
			data["WebModule"]["name"] = self.name
			for attr in ("url", "windowTitle"):
				value = getattr(self, attr)
				if value:
					data["WebModule"][attr] = value
			layer = WebModuleDataLayer(layerName, data, storeRef, rulesOnly=rulesOnly)
		if index is not None:
			self.layers.insert(index, layer)
		else:
			self.layers.append(layer)
		self.ruleManager.load(layer=layer.name, index=index, data=data.get("Rules", {}))

	def getLayer(self, layerName, raiseIfMissing=False):
		for layer in self.layers:
			if layer.name == layerName:
				return layer
		if raiseIfMissing:
			raise LookupError(repr(layerName))
		return None

	def unload(self, layerName):
		for index, layer in enumerate(self.layers):
			if layer.name == layerName:
				break
		else:
			raise LookupError(layerName)
		self.ruleManager.unload(layerName)
		del self.layers[index]

	def terminate(self):
		self.ruleManager.terminate()

	def _getLayeredProperty(self, name, startLayerIndex=-1, raiseIfMissing=False):
		for index, layer in list(enumerate(self.layers))[startLayerIndex::-1]:
			if layer.rulesOnly:
				continue
			data = layer.data["WebModule"]
			if name not in data:
				continue
			if index > 0 and name in data.get("properties", {}):
				overridden = self._getLayeredProperty(name, startLayerIndex=index - 1)
				if overridden != data["properties"][name]:
					return overridden
			return data[name]
		if raiseIfMissing:
			raise LookupError("name={!r}, startLayerIndex={!r}".format(name, startLayerIndex))

	def _getWritableLayer(self):
		for layer in reversed(self.layers):
			if not layer.readOnly and not layer.rulesOnly:
				return layer
			break
		raise LookupError("No suitable data layer")

	def _setLayeredProperty(self, name, value):
		layer = self._getWritableLayer()
		data = layer.data["WebModule"]
		if data.get(name) != value:
			layer.dirty = True
			data[name] = value
		if "properties" in data:
			data["properties"].pop(name, None)
			try:
				overridden = self._getLayeredProperty(name, startLayerIndex=-2)
			except LookupError:
				return
			if data["properties"].get(name) != overridden:
				layer.dirty = True
				data["properties"][name] = overridden

	def event_webApp_init(self, obj, nextHandler):
		self.loadUserFile()
		nextHandler()

	def event_webApp_pageChanged(self, pageTitle, nextHandler):
		speech.cancelSpeech()
		playWebAppSound("pageChanged")
		speech.speakMessage(pageTitle)

	def event_webApp_gainFocus(self, obj, nextHandler):
		if obj.role not in [controlTypes.ROLE_DOCUMENT, controlTypes.ROLE_FRAME, controlTypes.ROLE_INTERNALFRAME]:
			nextHandler()

	def event_focusEntered(self, obj, nextHandler):
		if obj.role != controlTypes.ROLE_DOCUMENT:
			nextHandler()

	def event_gainFocus(self, obj, nextHandler):
		nextHandler()

	def event_webApp_loseFocus(self, obj, nextHandler):
		playWebAppSound("webAppLoseFocus")
		nextHandler()

	def script_contextualHelp(self, gesture):
		if not self.help:
			# Translators: Presented when requesting a missing contextual help
			ui.message(_("No contextual help available."))
			return
		ui.browseableMessage(
			markdown(self.help),
			# Translators: Title of the Contextual Help dialog
			_("Contextual Help"),
			True
		)

	def script_title(self, gesture):
		title = self.pageTitle
		repeatCount = scriptHandler.getLastScriptRepeatCount()
		if repeatCount == 0:
			ui.message(title)
		elif repeatCount == 1:
			speech.speakSpelling(title)
		else:
			if api.copyToClip(title):
				ui.message(_("%s copied to clipboard") % title)

	def script_sayWebModuleName(self, gesture):
		# Translators: Speak name of current web module
		ui.message(_("Current web module is: {name}").format(name=self.name))

	__gestures = {
		"kb:nvda+h": "contextualHelp",
		"kb:nvda+t": "title",
		"kb:nvda+shift+t": "sayWebModuleName",
	}<|MERGE_RESOLUTION|>--- conflicted
+++ resolved
@@ -20,7 +20,6 @@
 # See the file COPYING.txt at the root of this distribution for more details.
 
 
-<<<<<<< HEAD
 __version__ = "2024.08.20"
 __authors__ = (
 	"Yannick Plassiard <yan@mistigri.org>",
@@ -28,13 +27,6 @@
 	"Julien Cochuyt <j.cochuyt@accessolutions.fr>",
 	"André-Abush Clause <a.clause@accessolutions.fr>",
 	"Gatien Bouyssou <gatien.bouyssou@francetravail.fr>",
-=======
-__version__ = "2024.07.22"
-__author__ = (
-	"Yannick Plassiard <yan@mistigri.org>, "
-	"Frédéric Brugnot <f.brugnot@accessolutions.fr>, "
-	"Julien Cochuyt <j.cochuyt@accessolutions.fr>"
->>>>>>> 6c75ef61
 )
 
 
